--- conflicted
+++ resolved
@@ -1,14 +1,9 @@
 # 0.2.1
 
 - Apply minor improvements in code docs
-<<<<<<< HEAD
-- Make `FirstName.more` and `LastName.more` nullable `Name` objects instead of strings.
-- Add support for salutations (e.g., `Mr Smith`)
-=======
 - `NameBuilder` now supports lifecycle hooks
 - Make `FirstName.more` and `LastName.mother` nullable `Name` objects instead of strings
 - Add support for salutations (e.g., `Mr Smith`).
->>>>>>> 17a9ec4b
 
 ## 0.2.0
 
