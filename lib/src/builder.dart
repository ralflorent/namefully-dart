--- conflicted
+++ resolved
@@ -20,27 +20,12 @@
 /// Other operations such as adding, removing, clearing content are also allowed
 /// at any point during the build.
 class NameBuilder extends _Builder<Name, Namefully> {
-<<<<<<< HEAD
-  Namefully? _context;
-  final VoidCallback? prebuild;
-  final Callback<Namefully, void>? postbuild;
-  final Callback<Namefully, void>? preclear;
-  final VoidCallback? postclear;
-
-  NameBuilder._(
-    Iterable<Name> names, {
-    this.prebuild,
-    this.postbuild,
-    this.preclear,
-    this.postclear,
-=======
   NameBuilder._(
     Iterable<Name> names, {
     super.prebuild,
     super.postbuild,
     super.preclear,
     super.postclear,
->>>>>>> 17a9ec4b
   }) {
     addAll(names);
   }
@@ -75,27 +60,10 @@
     prebuild?.call();
     final names = _queue.toList();
     ListNameValidator().validate(names);
-<<<<<<< HEAD
-    _context = Namefully.of(names, config: config);
-    postbuild?.call(_context!);
-    return _context!;
-=======
     _instance = Namefully.of(names, config: config);
     postbuild?.call(_instance!);
     return _instance!;
->>>>>>> 17a9ec4b
   }
-
-  /// Clears the builder.
-  @override
-  void clear() {
-    preclear?.call(_context!);
-    super.clear();
-    postclear?.call();
-    _context = null;
-  }
-
-  int get size => _queue.length;
 }
 
 /// A generic builder.
