--- conflicted
+++ resolved
@@ -118,16 +118,7 @@
   bool get hasMore => _more.isNotEmpty;
 
   @override
-<<<<<<< HEAD
-  int get length {
-    return super.length +
-        (hasMore
-            ? (_more.map((n) => n.value).reduce((acc, n) => acc + n)).length
-            : 0);
-  }
-=======
   int get length => super.length + _more.map((n) => n.value).join().length;
->>>>>>> 17a9ec4b
 
   /// Returns a combined version of the [value] and [more] if any.
   List<Name> get asNames => [Name.first(value), if (hasMore) ..._more];
